<<<<<<< HEAD
;; Generate HTML or XML output from a tree of vectors
(ns compojure.html)

(use '(compojure str-utils)
     '(clojure.contrib seq-utils))

(import '(clojure.lang Sequential))

(load "html_helpers.clj")
=======
;; compojure.html
;;
;; Compojure library for generating HTML or XML output from a tree of vectors.
;;
;; A small example of the syntax:
;; 
;;   (html
;;     [:html
;;       [:head
;;         [:title "Hello World"]]
;;       [:body
;;         [:h1.big "Hello World"]
;;         [:img {:src "test.png"}]
;;         [:ul#letters
;;           (domap letter '(a b c d)
;;             [:li letter])]]])

(ns compojure.html
  (:use (compojure str-utils)
        (clojure.contrib seq-utils))
  (:import (clojure.lang Sequential)))

(defn- optional-attrs
  "Adds an optional attribute map to the supplied function's arguments."
  [func]
  (fn [attrs & body]
    (if (map? attrs)
      (let [[tag func-attrs & body] (apply func body)]
        (apply vector tag (merge func-attrs attrs) body))
      (apply func attrs body))))

(load "form_functions.clj")
(load "page_functions.clj")
>>>>>>> 6a223b6b

(defn escape-html
  "Change special characters into HTML character entities."
  [string]
  (.. (str string)
    (replaceAll "&"  "&amp;")
    (replaceAll "<"  "&lt;")
    (replaceAll ">"  "&gt;")
    (replaceAll "\"" "&quot;")))

(def h escape-html)    ; Shortcut for escaping HTML

(defn- map-to-attrs
  "Turn a map into a string of XML attributes."
  [attrs]
  (str-map
    (fn [[key val]]
      (str* " " key "=\"" (h val) "\""))
    attrs))

(def xml)

(defn- create-tag
  "Wrap some content in an XML tag."
  [tag attrs content]
  (str* "<" tag (map-to-attrs attrs) ">"
          content
        "</" tag ">"))

(defn- create-closed-tag
  "Make a closed XML tag with no content."
  [tag attrs]
  (str* "<" tag (map-to-attrs attrs) " />"))

(defn- map-xml
  "Turn a list of XML into a string using a supplied formatter."
  [format trees]
  (str-map (partial xml format) trees))

(defn- raw-xml-formatter
  "Format XML without any indentation or extra whitespace."
  [next-format tag attrs & body]
  (if body
    (create-tag tag attrs (map-xml next-format body))
    (create-closed-tag tag attrs)))

(defn- indented-xml-formatter
  "Format XML with indentation and with no 'single' tags."
  [next-format tag attrs & body]
  (str (if body
         (let [content (map-xml next-format body)]
           (create-tag tag attrs (str "\n" (indent content))))
         (create-tag tag attrs ""))
       "\n"))

(defn- expand-seqs
  "Expand out all the sequences in a collection."
  [coll]
  (mapcat #(if (seq? %) % (list %)) coll))

(defn- ensure-attrs
  "Ensure the tag has a map of attributes."
  [[tag & body]]
  (if (map? (first body))
    (list* tag body)
    (list* tag {} body)))

(defn xml
  "Turns a tree of vectors into a string of XML. Any sequences in the
  tree are expanded out."
  ([tree]
    (xml raw-xml-formatter tree))
  ([format tree]
    (if (vector? tree)
      (apply format format
        (expand-seqs (ensure-attrs tree)))
      (str tree))))

(def #^{:private true
        :doc "A set of HTML tags that should be rendered as blocks"}
  html-block-tags
  #{:blockquote :body :div :dl :fieldset :form :head :html :ol
    :p :pre :table :tbody :tfoot :thead :tr :script :select :ul})

(def #^{:private true
        :doc "HTML tags that should be rendered on their own line"}
  html-line-tags
  #{:br :dd :dt :h1 :h2 :h3 :h4 :h5 :h6 :hr :li :link
    :option :td :textarea :title})

(defn- merge-id-and-class
  "Merge a given id and class into an attributes map."
  [attrs id class]
  (merge attrs
    (if id    {:id id})
    (if class {:class class})))

(defn- parse-css-tag
  "Pulls the id and class attributes from a tag name formatted in a CSS style.
  e.g. :div#content -> [:div  {:id \"content\"}]
       :span.error  -> [:span {:class \"error\"}]"
  [tag attrs]
  (let [lexer-regex        #"(\\w+)(#(\\w+))?(\\.(\\w+))?"
        [_ tag _ id _ cls] (re-matches lexer-regex (str* tag))
        attrs              (merge-id-and-class attrs id cls)]
    [tag attrs]))

(defn- html-formatter
  "Format HTML in a readable fashion."
  [next-format tag attrs & body]
  (let [[tag attrs] (parse-css-tag tag attrs)
        tag         (keyword tag)
        format      (if (contains? html-block-tags tag)
                      indented-xml-formatter
                      raw-xml-formatter)
        content     (apply format html-formatter tag attrs body)]
    (if (contains? html-line-tags tag)
      (str content "\n")
      content)))

(defn html
  "Nicely formats a tree of vectors into HTML."
  [& trees]
  (map-xml html-formatter trees))<|MERGE_RESOLUTION|>--- conflicted
+++ resolved
@@ -1,14 +1,3 @@
-<<<<<<< HEAD
-;; Generate HTML or XML output from a tree of vectors
-(ns compojure.html)
-
-(use '(compojure str-utils)
-     '(clojure.contrib seq-utils))
-
-(import '(clojure.lang Sequential))
-
-(load "html_helpers.clj")
-=======
 ;; compojure.html
 ;;
 ;; Compojure library for generating HTML or XML output from a tree of vectors.
@@ -42,7 +31,6 @@
 
 (load "form_functions.clj")
 (load "page_functions.clj")
->>>>>>> 6a223b6b
 
 (defn escape-html
   "Change special characters into HTML character entities."
