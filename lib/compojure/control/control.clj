;; Macros and functions for controling program flow
(ns compojure.control
  (:use (clojure.contrib seq-utils)))

(def #^{:doc "Synonym for true; useful for ending conds"}
  otherwise true)

(defn ifn
  "Equivalent to: (if (pred x) x (func x))"
  [pred func x]
  (if (pred x) x (func x)))

(defmacro return
  "A do block that will always return the argument 'x'."
  [x & body]
  `(let [x# ~x]
     (do ~@body x#)))

(defmacro domap
  "Similar to doseq, but collects the results into a sequence."
  [item list & body]
  `(map (fn [~item] ~@body) ~list))

(defmacro redef
  "Redefine an existing value, keeping the metadata intact."
  [name value]
  `(let [m# (meta #'~name)
         v# (def ~name ~value)]
     (.setMeta v# (merge m# (meta #'~name)))
     v#))

(defmacro decorate-with
  "Wrap functions in a decorator."
  [decorator & funcs]
  `(do ~@(domap f funcs
          `(redef ~f (~decorator ~f)))))

(defmacro deftmpl
<<<<<<< HEAD
  "Define a template function. Arguments are passed via key-value
pairs.
=======
  "Define a template function. Arguments are passed via key-value pairs.
>>>>>>> 92fcae3e
  e.g. (deftmpl foo [bar baz] (+ bar baz))
       (foo :bar 1 :baz 2)"
  [name doc? & body]
  (let [[doc? params & body]
          (if (string? doc?)
            (list* [doc?] body)
            (list* nil doc? body))]
   `(defn ~name
      ~@doc?
<<<<<<< HEAD
       [& param-map#]
=======
       [param-map#]
>>>>>>> 92fcae3e
       (let [{:keys ~params} (apply hash-map param-map#)]
        ~@body))))<|MERGE_RESOLUTION|>--- conflicted
+++ resolved
@@ -36,12 +36,7 @@
           `(redef ~f (~decorator ~f)))))
 
 (defmacro deftmpl
-<<<<<<< HEAD
-  "Define a template function. Arguments are passed via key-value
-pairs.
-=======
   "Define a template function. Arguments are passed via key-value pairs.
->>>>>>> 92fcae3e
   e.g. (deftmpl foo [bar baz] (+ bar baz))
        (foo :bar 1 :baz 2)"
   [name doc? & body]
@@ -51,10 +46,6 @@
             (list* nil doc? body))]
    `(defn ~name
       ~@doc?
-<<<<<<< HEAD
-       [& param-map#]
-=======
        [param-map#]
->>>>>>> 92fcae3e
        (let [{:keys ~params} (apply hash-map param-map#)]
         ~@body))))