--- conflicted
+++ resolved
@@ -303,8 +303,6 @@
     `(do (defonce ~name
            (proxy [HttpServlet] []))
          (update-servlet ~name ~doc ~@handlers))))
-<<<<<<< HEAD
-=======
 
 (defmacro defservice
   "Defines a 'MyClass-service' method suitable for being called by a
@@ -312,5 +310,4 @@
   [cname & handlers]
   `(defn ~(symbol (str cname "-service"))
    ~'[this request response]
-     (http-service ~'this ~'request ~'response (list ~@handlers))))
->>>>>>> a147a239
+     (http-service ~'this ~'request ~'response (list ~@handlers))))