<<<<<<< HEAD
(.loadResourceScript clojure.lang.RT "clojure/contrib/lib/lib.clj") 
(refer 'clojure.contrib.lib)

; Load Compojure libraries
(use '(compojure html
                 http
                 jetty))

; Create a default servlet
(defservlet hello-world
  (GET "/"
    (html
      (doctype :html4)
      [:html
        [:head
          [:title "Hello World"]]
        [:body
          [:h1 "Hello World"]]]))
  (GET "/*"
    (serve-file (route :*)))  ; Add in a static file handler
  (ANY "/*"
    (not-found)))             ; Add in default 404 route
=======
; Load all the Compojure libraries
(use '(compojure cometd html http jetty json persist))
>>>>>>> 2b3d6944

; Create a new Jetty HTTP Server on port 8080
(def server
  (http-server
    :port     8080
    :servlets ["/*" hello-world]))

; Start the server
(start server)<|MERGE_RESOLUTION|>--- conflicted
+++ resolved
@@ -1,7 +1,3 @@
-<<<<<<< HEAD
-(.loadResourceScript clojure.lang.RT "clojure/contrib/lib/lib.clj") 
-(refer 'clojure.contrib.lib)
-
 ; Load Compojure libraries
 (use '(compojure html
                  http
@@ -21,10 +17,6 @@
     (serve-file (route :*)))  ; Add in a static file handler
   (ANY "/*"
     (not-found)))             ; Add in default 404 route
-=======
-; Load all the Compojure libraries
-(use '(compojure cometd html http jetty json persist))
->>>>>>> 2b3d6944
 
 ; Create a new Jetty HTTP Server on port 8080
 (def server
