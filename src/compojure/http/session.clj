;; Copyright (c) James Reeves. All rights reserved.
;; The use and distribution terms for this software are covered by the Eclipse
;; Public License 1.0 (http://opensource.org/licenses/eclipse-1.0.php) which
;; can be found in the file epl-v10.html at the root of this distribution. By
;; using this software in any fashion, you are agreeing to be bound by the
;; terms of this license. You must not remove this notice, or any other, from
;; this software.

(ns compojure.http.session
  "Functions for creating and updating HTTP sessions."
  (:use compojure.str-utils)
  (:use compojure.http.helpers)
  (:use compojure.http.request)
  (:use compojure.http.response)
  (:use compojure.encodings)
  (:use compojure.crypto)
  (:use clojure.contrib.except))

;; Override these mulitmethods to create your own session storage.
;; Uses the Compojure repository pattern.

(defmulti create-session
  "Create a new session map. Should not attempt to save the session."
  (fn [repository] (:type repository)))

(defmulti read-session
  "Read in the session using the supplied data. Usually the data is a key used
  to find the session in a store."
  (fn [repository data] (:type repository)))

(defmulti write-session
  "Write a new or existing session to the session store."
  (fn [repository session] (:type repository)))

(defmulti destroy-session
  "Remove the session from the session store."
  (fn [repository session] (:type repository)))

(defmulti session-cookie
  "Return the session data to be stored in the cookie. This is usually the
  session ID."
  (fn [repository new? session] (:type repository)))

;; Default implementations of create-session and set-session-cookie

(defmethod create-session :default
  [repository]
  {:id (gen-uuid)})

(defmethod session-cookie :default
  [repository new? session]
  (if new?
    (session :id)))

;; In memory sessions

(def memory-sessions (ref {}))

(defmethod read-session :memory
  [repository id]
  (@memory-sessions id))

(defmethod write-session :memory
  [repository session]
  (dosync
    (alter memory-sessions
      assoc (session :id) session)))

(defmethod destroy-session :memory
  [repository session]
  (dosync
    (alter memory-sessions
      dissoc (session :id))))

;; Cookie sessions
(def *default-encryption*
  {:algorithm      "AES/CBC/PKCS5Padding"
   :secret-key     (gen-key "AES" 128)
   :cbc-params     (gen-iv-param 16)
   :hash-key       (secure-random-bytes 32)
   :hash-algorithm "HmacSHA256"})

(defn session-hmac
<<<<<<< HEAD
  "Calculate a HMAC for a marshalled session"
  [repository cookie-data]
  (let [secret-key (:secret-key repository *default-secret-key*)]
    (hmac secret-key "HmacSHA256" cookie-data)))
=======
  "Calculate a HMAC for a marshalled session.  Uses the :hash-key and
   :hash-algorithm of the :encryption repository map."
  [cookie-data]
  (let [encryption-opts (merge *default-encryption*
                              (:encryption *session-repo*))
        hash-key        (:hash-key encryption-opts)
        hash-algorithm  (:hash-algorithm encryption-opts)]
    (hmac hash-key hash-algorithm cookie-data)))

(defn session-crypt
  "Encrypt or decrypt session data."
  [f session]
  (let [encryption-opts (merge *default-encryption*
                               (:encryption *session-repo*))
        key             (:secret-key encryption-opts)
        algorithm       (:algorithm encryption-opts)
        params          (:cbc-params encryption-opts)]
    (f key algorithm params session)))
>>>>>>> ca21583b

(defmethod create-session :cookie
  [repository]
  {})

(defmethod session-cookie :cookie
<<<<<<< HEAD
  [repository new? session]
  (let [cookie-data (marshal session)]
=======
  [new? session]
  (let [cookie-data (session-crypt encrypt (marshal session))]
>>>>>>> ca21583b
    (if (> (count cookie-data) 4000)
      (throwf "Session data exceeds 4K")
      (str cookie-data "--" (session-hmac repository cookie-data)))))

(defmethod read-session :cookie
  [repository data]
  (let [[session mac] (.split data "--")]
    (if (= mac (session-hmac session))
      (unmarshal (session-crypt decrypt session)))))

(defmethod write-session :cookie
  [repository session])

(defmethod destroy-session :cookie
  [repository session])

;; Session middleware

(defn timestamp-after
  "Return the current time plus seconds as milliseconds."
  [seconds]
  (+ (* seconds 1000) (System/currentTimeMillis)))

(defn assoc-expiry
  "Associate an :expires-at key with the session if the session repository
  contains the :expires key."
  [repository session]
  (if-let [expires (:expires repository)]
    (assoc session :expires-at (timestamp-after expires))
    session))

(defn session-expired?
  "True if this session's timestamp is in the past."
  [session]
  (if-let [expires-at (:expires-at session)]
    (< expires-at (System/currentTimeMillis))))

(defn- get-session
  "Retrieve the session using the 'session' cookie in the request."
  [repository request]
  (if-let [session-data (-> request :cookies :compojure-session)]
    (read-session repository session-data)))

(defn- assoc-new-session
  "Associate a new session with a request."
  [repository request]
  (assoc request
    :session (assoc-expiry repository (create-session repository))
    :new-session? true))

(defn assoc-session
  "Associate the session with the request."
  [repository request]
  (if-let [session (get-session repository request)]
    (if (session-expired? session)
      (do
        (destroy-session repository session)
        (assoc-new-session repository request))
      (assoc request :session
        (assoc-expiry repository session)))
    (assoc-new-session repository request)))

(defn assoc-flash
  "Associate the session flash with the request and remove it from the
  session."
  [request]
  (let [session (:session request)]
    (-> request
      (assoc :flash   (session :flash {}))
      (assoc :session (dissoc session :flash)))))

(defn set-session-cookie
  "Set the session cookie on the response if required."
  [repository request response session]
  (let [new?   (:new-session? request)
        cookie (session-cookie repository new? session)
        update (set-cookie :compojure-session cookie
                           :path (repository :path "/"))]
    (if cookie
      (update-response request response update)
      response)))

(defn save-handler-session
  "Save the session for a handler if required."
  [repository request response session]
  (when (and (contains? response :session)
             (nil? (response :session)))
    (destroy-session repository session))
  (when (or (:session response)
            (:new-session? request)
            (not-empty (:flash request))
            (contains? repository :expires))
    (write-session repository session)))

(defn- keyword->repository
  "If the argument is a keyword, expand it into a repository map."
  [repository]
  (if (keyword? repository)
    {:type repository}
    repository))

(defn with-session
  "Wrap a handler in a session of the specified type. Session type defaults to
  :memory if not supplied."
  ([handler]
    (with-session handler :memory))
  ([handler repository]
    (fn [request]
      (let [repo     (keyword->repository repository)
            request  (-> request (assoc-cookies)
                                 (assoc-session repo)
                                 (assoc-flash))
            response (handler request)
            session  (or (:session response) (:session request))]
        (when response
          (save-handler-session repo request response session)
          (set-session-cookie   repo request response session))))))

;; Useful functions for modifying the session

(defn set-session
  "Return a response map with the session set."
  [session]
  {:session session})

(defn alter-session
  "Use a function to alter the session."
  [func & args]
  (fn [request]
    (set-session
      (apply func (request :session) args))))

(defn session-assoc
  "Associate key value pairs with the session."
  [& keyvals]
  (apply alter-session assoc keyvals))

(defn session-dissoc
  "Dissociate keys from the session."
  [& keys]
  (apply alter-session dissoc keys))

(defn flash-assoc
  "Associate key value pairs with the session flash."
  [& keyvals]
  (alter-session merge {:flash (apply hash-map keyvals)}))<|MERGE_RESOLUTION|>--- conflicted
+++ resolved
@@ -81,44 +81,32 @@
    :hash-algorithm "HmacSHA256"})
 
 (defn session-hmac
-<<<<<<< HEAD
-  "Calculate a HMAC for a marshalled session"
-  [repository cookie-data]
-  (let [secret-key (:secret-key repository *default-secret-key*)]
-    (hmac secret-key "HmacSHA256" cookie-data)))
-=======
   "Calculate a HMAC for a marshalled session.  Uses the :hash-key and
    :hash-algorithm of the :encryption repository map."
-  [cookie-data]
+  [repository cookie-data]
   (let [encryption-opts (merge *default-encryption*
-                              (:encryption *session-repo*))
+                              (:encryption repository))
         hash-key        (:hash-key encryption-opts)
         hash-algorithm  (:hash-algorithm encryption-opts)]
     (hmac hash-key hash-algorithm cookie-data)))
 
 (defn session-crypt
   "Encrypt or decrypt session data."
-  [f session]
+  [repository func session]
   (let [encryption-opts (merge *default-encryption*
-                               (:encryption *session-repo*))
+                               (:encryption repository))
         key             (:secret-key encryption-opts)
         algorithm       (:algorithm encryption-opts)
         params          (:cbc-params encryption-opts)]
-    (f key algorithm params session)))
->>>>>>> ca21583b
+    (func key algorithm params session)))
 
 (defmethod create-session :cookie
   [repository]
   {})
 
 (defmethod session-cookie :cookie
-<<<<<<< HEAD
   [repository new? session]
-  (let [cookie-data (marshal session)]
-=======
-  [new? session]
-  (let [cookie-data (session-crypt encrypt (marshal session))]
->>>>>>> ca21583b
+  (let [cookie-data (session-crypt repository encrypt (marshal session))]
     (if (> (count cookie-data) 4000)
       (throwf "Session data exceeds 4K")
       (str cookie-data "--" (session-hmac repository cookie-data)))))
@@ -126,8 +114,8 @@
 (defmethod read-session :cookie
   [repository data]
   (let [[session mac] (.split data "--")]
-    (if (= mac (session-hmac session))
-      (unmarshal (session-crypt decrypt session)))))
+    (if (= mac (session-hmac repository session))
+      (unmarshal (session-crypt repository decrypt session)))))
 
 (defmethod write-session :cookie
   [repository session])
