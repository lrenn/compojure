--- conflicted
+++ resolved
@@ -1,11 +1,7 @@
 #!/bin/sh
 
-<<<<<<< HEAD
-cd $(dirname $0)/..
-=======
 cd `dirname $0`/..
 
->>>>>>> a147a239
 for file in jars/*.jar; do
     jars=$jars:$file
 done
